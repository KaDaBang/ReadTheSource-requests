#!/usr/bin/env python
# -*- coding: utf-8 -*-

"""Tests for Requests."""

from __future__ import division
import json
import os
import pickle
import unittest
import collections
import contextlib

import io
import requests
import pytest
from requests.adapters import HTTPAdapter
from requests.auth import HTTPDigestAuth, _basic_auth_str
from requests.compat import (
    Morsel, cookielib, getproxies, str, urljoin, urlparse, is_py3,
    builtin_str, OrderedDict
    )
from requests.cookies import cookiejar_from_dict, morsel_to_cookie
from requests.exceptions import (ConnectionError, ConnectTimeout,
                                 InvalidSchema, InvalidURL, MissingSchema,
                                 ReadTimeout, Timeout, RetryError, TooManyRedirects)
from requests.models import PreparedRequest
from requests.structures import CaseInsensitiveDict
from requests.sessions import SessionRedirectMixin
from requests.models import urlencode
from requests.hooks import default_hooks

try:
    import StringIO
except ImportError:
    import io as StringIO

try:
    from multiprocessing.pool import ThreadPool
except ImportError:
    ThreadPool = None

if is_py3:
    def u(s):
        return s
else:
    def u(s):
        return s.decode('unicode-escape')


@pytest.fixture
def httpbin(httpbin):
    # Issue #1483: Make sure the URL always has a trailing slash
    httpbin_url = httpbin.url.rstrip('/') + '/'

    def inner(*suffix):
        return urljoin(httpbin_url, '/'.join(suffix))

    return inner


@pytest.fixture
def httpsbin_url(httpbin_secure):
    # Issue #1483: Make sure the URL always has a trailing slash
    httpbin_url = httpbin_secure.url.rstrip('/') + '/'

    def inner(*suffix):
        return urljoin(httpbin_url, '/'.join(suffix))

    return inner


# Requests to this URL should always fail with a connection timeout (nothing
# listening on that port)
TARPIT = "http://10.255.255.1"

class TestRequests(object):

    _multiprocess_can_split_ = True

    def setUp(self):
        """Create simple data set with headers."""
        pass

    def tearDown(self):
        """Teardown."""
        pass

    def test_entry_points(self):

        requests.session
        requests.session().get
        requests.session().head
        requests.get
        requests.head
        requests.put
        requests.patch
        requests.post

    def test_invalid_url(self):
        with pytest.raises(MissingSchema):
            requests.get('hiwpefhipowhefopw')
        with pytest.raises(InvalidSchema):
            requests.get('localhost:3128')
        with pytest.raises(InvalidSchema):
            requests.get('localhost.localdomain:3128/')
        with pytest.raises(InvalidSchema):
            requests.get('10.122.1.1:3128/')
        with pytest.raises(InvalidURL):
            requests.get('http://')

    def test_basic_building(self):
        req = requests.Request(method='GET')
        req.url = 'http://kennethreitz.org/'
        req.data = {'life': '42'}

        pr = req.prepare()
        assert pr.url == req.url
        assert pr.body == 'life=42'

    def test_no_content_length(self, httpbin):
        get_req = requests.Request('GET', httpbin('get')).prepare()
        assert 'Content-Length' not in get_req.headers
        head_req = requests.Request('HEAD', httpbin('head')).prepare()
        assert 'Content-Length' not in head_req.headers

    def test_override_content_length(self, httpbin):
        headers = {
            'Content-Length': 'not zero'
        }
        r = requests.Request('POST', httpbin('post'), headers=headers).prepare()
        assert 'Content-Length' in r.headers
        assert r.headers['Content-Length'] == 'not zero'

    def test_path_is_not_double_encoded(self):
        request = requests.Request('GET', "http://0.0.0.0/get/test case").prepare()

        assert request.path_url == '/get/test%20case'

    def test_params_are_added_before_fragment(self):
        request = requests.Request('GET',
            "http://example.com/path#fragment", params={"a": "b"}).prepare()
        assert request.url == "http://example.com/path?a=b#fragment"
        request = requests.Request('GET',
            "http://example.com/path?key=value#fragment", params={"a": "b"}).prepare()
        assert request.url == "http://example.com/path?key=value&a=b#fragment"

    def test_params_original_order_is_preserved_by_default(self):
        param_ordered_dict = OrderedDict((('z', 1), ('a', 1), ('k', 1), ('d', 1)))
        session = requests.Session()
        request = requests.Request('GET', 'http://example.com/', params=param_ordered_dict)
        prep = session.prepare_request(request)
        assert prep.url == 'http://example.com/?z=1&a=1&k=1&d=1'

    def test_params_bytes_are_encoded(self):
        request = requests.Request('GET', 'http://example.com',
                                   params=b'test=foo').prepare()
        assert request.url == 'http://example.com/?test=foo'

    def test_binary_put(self):
        request = requests.Request('PUT', 'http://example.com',
                                   data=u"ööö".encode("utf-8")).prepare()
        assert isinstance(request.body, bytes)

    def test_mixed_case_scheme_acceptable(self, httpbin):
        s = requests.Session()
        s.proxies = getproxies()
        parts = urlparse(httpbin('get'))
        schemes = ['http://', 'HTTP://', 'hTTp://', 'HttP://']
        for scheme in schemes:
            url = scheme + parts.netloc + parts.path
            r = requests.Request('GET', url)
            r = s.send(r.prepare())
            assert r.status_code == 200, 'failed for scheme {0}'.format(scheme)

    def test_HTTP_200_OK_GET_ALTERNATIVE(self, httpbin):
        r = requests.Request('GET', httpbin('get'))
        s = requests.Session()
        s.proxies = getproxies()

        r = s.send(r.prepare())

        assert r.status_code == 200

    def test_HTTP_302_ALLOW_REDIRECT_GET(self, httpbin):
        r = requests.get(httpbin('redirect', '1'))
        assert r.status_code == 200
        assert r.history[0].status_code == 302
        assert r.history[0].is_redirect

    def test_HTTP_302_TOO_MANY_REDIRECTS(self, httpbin):
        try:
            requests.get(httpbin('relative-redirect', '50'))
        except TooManyRedirects as e:
            url = httpbin('relative-redirect', '20')
            assert e.request.url == url
            assert e.response.url == url
            assert len(e.response.history) == 30
        else:
            pytest.fail('Expected redirect to raise TooManyRedirects but it did not')

    def test_HTTP_302_TOO_MANY_REDIRECTS_WITH_PARAMS(self, httpbin):
        s = requests.session()
        s.max_redirects = 5
        try:
            s.get(httpbin('relative-redirect', '50'))
        except TooManyRedirects as e:
            url = httpbin('relative-redirect', '45')
            assert e.request.url == url
            assert e.response.url == url
            assert len(e.response.history) == 5
        else:
            pytest.fail('Expected custom max number of redirects to be respected but was not')

    # def test_HTTP_302_ALLOW_REDIRECT_POST(self):
    #     r = requests.post(httpbin('status', '302'), data={'some': 'data'})
    #     self.assertEqual(r.status_code, 200)

    def test_HTTP_200_OK_GET_WITH_PARAMS(self, httpbin):
        heads = {'User-agent': 'Mozilla/5.0'}

        r = requests.get(httpbin('user-agent'), headers=heads)

        assert heads['User-agent'] in r.text
        assert r.status_code == 200

    def test_HTTP_200_OK_GET_WITH_MIXED_PARAMS(self, httpbin):
        heads = {'User-agent': 'Mozilla/5.0'}

        r = requests.get(httpbin('get') + '?test=true', params={'q': 'test'}, headers=heads)
        assert r.status_code == 200

    def test_set_cookie_on_301(self, httpbin):
        s = requests.session()
        url = httpbin('cookies/set?foo=bar')
        s.get(url)
        assert s.cookies['foo'] == 'bar'

    def test_cookie_sent_on_redirect(self, httpbin):
        s = requests.session()
        s.get(httpbin('cookies/set?foo=bar'))
        r = s.get(httpbin('redirect/1'))  # redirects to httpbin('get')
        assert 'Cookie' in r.json()['headers']

    def test_cookie_removed_on_expire(self, httpbin):
        s = requests.session()
        s.get(httpbin('cookies/set?foo=bar'))
        assert s.cookies['foo'] == 'bar'
        s.get(
            httpbin('response-headers'),
            params={
                'Set-Cookie':
                    'foo=deleted; expires=Thu, 01-Jan-1970 00:00:01 GMT'
            }
        )
        assert 'foo' not in s.cookies

    def test_cookie_quote_wrapped(self, httpbin):
        s = requests.session()
        s.get(httpbin('cookies/set?foo="bar:baz"'))
        assert s.cookies['foo'] == '"bar:baz"'

    def test_cookie_persists_via_api(self, httpbin):
        s = requests.session()
        r = s.get(httpbin('redirect/1'), cookies={'foo': 'bar'})
        assert 'foo' in r.request.headers['Cookie']
        assert 'foo' in r.history[0].request.headers['Cookie']

    def test_request_cookie_overrides_session_cookie(self, httpbin):
        s = requests.session()
        s.cookies['foo'] = 'bar'
        r = s.get(httpbin('cookies'), cookies={'foo': 'baz'})
        assert r.json()['cookies']['foo'] == 'baz'
        # Session cookie should not be modified
        assert s.cookies['foo'] == 'bar'

    def test_request_cookies_not_persisted(self, httpbin):
        s = requests.session()
        s.get(httpbin('cookies'), cookies={'foo': 'baz'})
        # Sending a request with cookies should not add cookies to the session
        assert not s.cookies

    def test_generic_cookiejar_works(self, httpbin):
        cj = cookielib.CookieJar()
        cookiejar_from_dict({'foo': 'bar'}, cj)
        s = requests.session()
        s.cookies = cj
        r = s.get(httpbin('cookies'))
        # Make sure the cookie was sent
        assert r.json()['cookies']['foo'] == 'bar'
        # Make sure the session cj is still the custom one
        assert s.cookies is cj

    def test_param_cookiejar_works(self, httpbin):
        cj = cookielib.CookieJar()
        cookiejar_from_dict({'foo': 'bar'}, cj)
        s = requests.session()
        r = s.get(httpbin('cookies'), cookies=cj)
        # Make sure the cookie was sent
        assert r.json()['cookies']['foo'] == 'bar'

    def test_requests_in_history_are_not_overridden(self, httpbin):
        resp = requests.get(httpbin('redirect/3'))
        urls = [r.url for r in resp.history]
        req_urls = [r.request.url for r in resp.history]
        assert urls == req_urls

    def test_history_is_always_a_list(self, httpbin):
        """
        Show that even with redirects, Response.history is always a list.
        """
        resp = requests.get(httpbin('get'))
        assert isinstance(resp.history, list)
        resp = requests.get(httpbin('redirect/1'))
        assert isinstance(resp.history, list)
        assert not isinstance(resp.history, tuple)

    def test_headers_on_session_with_None_are_not_sent(self, httpbin):
        """Do not send headers in Session.headers with None values."""
        ses = requests.Session()
        ses.headers['Accept-Encoding'] = None
        req = requests.Request('GET', httpbin('get'))
        prep = ses.prepare_request(req)
        assert 'Accept-Encoding' not in prep.headers

    def test_user_agent_transfers(self, httpbin):

        heads = {
            'User-agent': 'Mozilla/5.0 (github.com/kennethreitz/requests)'
        }

        r = requests.get(httpbin('user-agent'), headers=heads)
        assert heads['User-agent'] in r.text

        heads = {
            'user-agent': 'Mozilla/5.0 (github.com/kennethreitz/requests)'
        }

        r = requests.get(httpbin('user-agent'), headers=heads)
        assert heads['user-agent'] in r.text

    def test_HTTP_200_OK_HEAD(self, httpbin):
        r = requests.head(httpbin('get'))
        assert r.status_code == 200

    def test_HTTP_200_OK_PUT(self, httpbin):
        r = requests.put(httpbin('put'))
        assert r.status_code == 200

    def test_BASICAUTH_TUPLE_HTTP_200_OK_GET(self, httpbin):
        auth = ('user', 'pass')
        url = httpbin('basic-auth', 'user', 'pass')

        r = requests.get(url, auth=auth)
        assert r.status_code == 200

        r = requests.get(url)
        assert r.status_code == 401

        s = requests.session()
        s.auth = auth
        r = s.get(url)
        assert r.status_code == 200

    def test_connection_error_invalid_domain(self):
        """Connecting to an unknown domain should raise a ConnectionError"""
        with pytest.raises(ConnectionError):
            requests.get("http://doesnotexist.google.com")

    def test_connection_error_invalid_port(self):
        """Connecting to an invalid port should raise a ConnectionError"""
        with pytest.raises(ConnectionError):
            requests.get("http://localhost:1", timeout=1)

    def test_LocationParseError(self):
        """Inputing a URL that cannot be parsed should raise an InvalidURL error"""
        with pytest.raises(InvalidURL):
            requests.get("http://fe80::5054:ff:fe5a:fc0")

    def test_basicauth_with_netrc(self, httpbin):
        auth = ('user', 'pass')
        wrong_auth = ('wronguser', 'wrongpass')
        url = httpbin('basic-auth', 'user', 'pass')

        old_auth = requests.sessions.get_netrc_auth

        try:
            def get_netrc_auth_mock(url):
                return auth
            requests.sessions.get_netrc_auth = get_netrc_auth_mock

            # Should use netrc and work.
            r = requests.get(url)
            assert r.status_code == 200

            # Given auth should override and fail.
            r = requests.get(url, auth=wrong_auth)
            assert r.status_code == 401

            s = requests.session()

            # Should use netrc and work.
            r = s.get(url)
            assert r.status_code == 200

            # Given auth should override and fail.
            s.auth = wrong_auth
            r = s.get(url)
            assert r.status_code == 401
        finally:
            requests.sessions.get_netrc_auth = old_auth

    def test_DIGEST_HTTP_200_OK_GET(self, httpbin):

        auth = HTTPDigestAuth('user', 'pass')
        url = httpbin('digest-auth', 'auth', 'user', 'pass')

        r = requests.get(url, auth=auth)
        assert r.status_code == 200

        r = requests.get(url)
        assert r.status_code == 401

        s = requests.session()
        s.auth = HTTPDigestAuth('user', 'pass')
        r = s.get(url)
        assert r.status_code == 200

    def test_DIGEST_AUTH_RETURNS_COOKIE(self, httpbin):
        url = httpbin('digest-auth', 'auth', 'user', 'pass')
        auth = HTTPDigestAuth('user', 'pass')
        r = requests.get(url)
        assert r.cookies['fake'] == 'fake_value'

        r = requests.get(url, auth=auth)
        assert r.status_code == 200

    def test_DIGEST_AUTH_SETS_SESSION_COOKIES(self, httpbin):
        url = httpbin('digest-auth', 'auth', 'user', 'pass')
        auth = HTTPDigestAuth('user', 'pass')
        s = requests.Session()
        s.get(url, auth=auth)
        assert s.cookies['fake'] == 'fake_value'

    def test_DIGEST_STREAM(self, httpbin):

        auth = HTTPDigestAuth('user', 'pass')
        url = httpbin('digest-auth', 'auth', 'user', 'pass')

        r = requests.get(url, auth=auth, stream=True)
        assert r.raw.read() != b''

        r = requests.get(url, auth=auth, stream=False)
        assert r.raw.read() == b''

    def test_DIGESTAUTH_WRONG_HTTP_401_GET(self, httpbin):

        auth = HTTPDigestAuth('user', 'wrongpass')
        url = httpbin('digest-auth', 'auth', 'user', 'pass')

        r = requests.get(url, auth=auth)
        assert r.status_code == 401

        r = requests.get(url)
        assert r.status_code == 401

        s = requests.session()
        s.auth = auth
        r = s.get(url)
        assert r.status_code == 401

    def test_DIGESTAUTH_QUOTES_QOP_VALUE(self, httpbin):

        auth = HTTPDigestAuth('user', 'pass')
        url = httpbin('digest-auth', 'auth', 'user', 'pass')

        r = requests.get(url, auth=auth)
        assert '"auth"' in r.request.headers['Authorization']

    def test_POSTBIN_GET_POST_FILES(self, httpbin):

        url = httpbin('post')
        post1 = requests.post(url).raise_for_status()

        post1 = requests.post(url, data={'some': 'data'})
        assert post1.status_code == 200

        with open('requirements.txt') as f:
            post2 = requests.post(url, files={'some': f})
        assert post2.status_code == 200

        post4 = requests.post(url, data='[{"some": "json"}]')
        assert post4.status_code == 200

        with pytest.raises(ValueError):
            requests.post(url, files=['bad file data'])

    def test_POSTBIN_GET_POST_FILES_WITH_DATA(self, httpbin):

        url = httpbin('post')
        post1 = requests.post(url).raise_for_status()

        post1 = requests.post(url, data={'some': 'data'})
        assert post1.status_code == 200

        with open('requirements.txt') as f:
            post2 = requests.post(url,
                data={'some': 'data'}, files={'some': f})
        assert post2.status_code == 200

        post4 = requests.post(url, data='[{"some": "json"}]')
        assert post4.status_code == 200

        with pytest.raises(ValueError):
            requests.post(url, files=['bad file data'])

    def test_conflicting_post_params(self, httpbin):
        url = httpbin('post')
        with open('requirements.txt') as f:
            pytest.raises(ValueError, "requests.post(url, data='[{\"some\": \"data\"}]', files={'some': f})")
            pytest.raises(ValueError, "requests.post(url, data=u('[{\"some\": \"data\"}]'), files={'some': f})")

    def test_request_ok_set(self, httpbin):
        r = requests.get(httpbin('status', '404'))
        assert not r.ok

    def test_status_raising(self, httpbin):
        r = requests.get(httpbin('status', '404'))
        with pytest.raises(requests.exceptions.HTTPError):
            r.raise_for_status()

        r = requests.get(httpbin('status', '500'))
        assert not r.ok

    def test_decompress_gzip(self, httpbin):
        r = requests.get(httpbin('gzip'))
        r.content.decode('ascii')

    def test_unicode_get(self, httpbin):
        url = httpbin('/get')
        requests.get(url, params={'foo': 'føø'})
        requests.get(url, params={'føø': 'føø'})
        requests.get(url, params={'føø': 'føø'})
        requests.get(url, params={'foo': 'foo'})
        requests.get(httpbin('ø'), params={'foo': 'foo'})

    def test_unicode_header_name(self, httpbin):
        requests.put(
            httpbin('put'),
            headers={str('Content-Type'): 'application/octet-stream'},
            data='\xff')  # compat.str is unicode.

    def test_pyopenssl_redirect(self, httpsbin_url, httpbin_ca_bundle):
        requests.get(httpsbin_url('status', '301'), verify=httpbin_ca_bundle)

    def test_urlencoded_get_query_multivalued_param(self, httpbin):

        r = requests.get(httpbin('get'), params=dict(test=['foo', 'baz']))
        assert r.status_code == 200
        assert r.url == httpbin('get?test=foo&test=baz')

    def test_different_encodings_dont_break_post(self, httpbin):
        r = requests.post(httpbin('post'),
            data={'stuff': json.dumps({'a': 123})},
            params={'blah': 'asdf1234'},
            files={'file': ('test_requests.py', open(__file__, 'rb'))})
        assert r.status_code == 200

    def test_unicode_multipart_post(self, httpbin):
        r = requests.post(httpbin('post'),
            data={'stuff': u('ëlïxr')},
            files={'file': ('test_requests.py', open(__file__, 'rb'))})
        assert r.status_code == 200

        r = requests.post(httpbin('post'),
            data={'stuff': u('ëlïxr').encode('utf-8')},
            files={'file': ('test_requests.py', open(__file__, 'rb'))})
        assert r.status_code == 200

        r = requests.post(httpbin('post'),
            data={'stuff': 'elixr'},
            files={'file': ('test_requests.py', open(__file__, 'rb'))})
        assert r.status_code == 200

        r = requests.post(httpbin('post'),
            data={'stuff': 'elixr'.encode('utf-8')},
            files={'file': ('test_requests.py', open(__file__, 'rb'))})
        assert r.status_code == 200

    def test_unicode_multipart_post_fieldnames(self, httpbin):
        filename = os.path.splitext(__file__)[0] + '.py'
        r = requests.Request(method='POST',
                             url=httpbin('post'),
                             data={'stuff'.encode('utf-8'): 'elixr'},
                             files={'file': ('test_requests.py',
                                             open(filename, 'rb'))})
        prep = r.prepare()
        assert b'name="stuff"' in prep.body
        assert b'name="b\'stuff\'"' not in prep.body

    def test_unicode_method_name(self, httpbin):
        files = {'file': open('test_requests.py', 'rb')}
        r = requests.request(
            method=u('POST'), url=httpbin('post'), files=files)
        assert r.status_code == 200

    def test_unicode_method_name_with_request_object(self, httpbin):
        files = {'file': open('test_requests.py', 'rb')}
        s = requests.Session()
        req = requests.Request(u("POST"), httpbin('post'), files=files)
        prep = s.prepare_request(req)
        assert isinstance(prep.method, builtin_str)
        assert prep.method == "POST"

        resp = s.send(prep)
        assert resp.status_code == 200

    def test_custom_content_type(self, httpbin):
        r = requests.post(
            httpbin('post'),
            data={'stuff': json.dumps({'a': 123})},
            files={'file1': ('test_requests.py', open(__file__, 'rb')),
                   'file2': ('test_requests', open(__file__, 'rb'),
                             'text/py-content-type')})
        assert r.status_code == 200
        assert b"text/py-content-type" in r.request.body

    def test_hook_receives_request_arguments(self, httpbin):
        def hook(resp, **kwargs):
            assert resp is not None
            assert kwargs != {}

        requests.Request('GET', httpbin(), hooks={'response': hook})

    def test_session_hooks_are_used_with_no_request_hooks(self, httpbin):
        hook = lambda x, *args, **kwargs: x
        s = requests.Session()
        s.hooks['response'].append(hook)
        r = requests.Request('GET', httpbin())
        prep = s.prepare_request(r)
        assert prep.hooks['response'] != []
        assert prep.hooks['response'] == [hook]

    def test_session_hooks_are_overridden_by_request_hooks(self, httpbin):
        hook1 = lambda x, *args, **kwargs: x
        hook2 = lambda x, *args, **kwargs: x
        assert hook1 is not hook2
        s = requests.Session()
        s.hooks['response'].append(hook2)
        r = requests.Request('GET', httpbin(), hooks={'response': [hook1]})
        prep = s.prepare_request(r)
        assert prep.hooks['response'] == [hook1]

    def test_prepared_request_hook(self, httpbin):
        def hook(resp, **kwargs):
            resp.hook_working = True
            return resp

        req = requests.Request('GET', httpbin(), hooks={'response': hook})
        prep = req.prepare()

        s = requests.Session()
        s.proxies = getproxies()
        resp = s.send(prep)

        assert hasattr(resp, 'hook_working')

    def test_prepared_from_session(self, httpbin):
        class DummyAuth(requests.auth.AuthBase):
            def __call__(self, r):
                r.headers['Dummy-Auth-Test'] = 'dummy-auth-test-ok'
                return r

        req = requests.Request('GET', httpbin('headers'))
        assert not req.auth

        s = requests.Session()
        s.auth = DummyAuth()

        prep = s.prepare_request(req)
        resp = s.send(prep)

        assert resp.json()['headers'][
            'Dummy-Auth-Test'] == 'dummy-auth-test-ok'

    def test_prepare_request_with_bytestring_url(self):
        req = requests.Request('GET', b'https://httpbin.org/')
        s = requests.Session()
        prep = s.prepare_request(req)
        assert prep.url == "https://httpbin.org/"

    def test_links(self):
        r = requests.Response()
        r.headers = {
            'cache-control': 'public, max-age=60, s-maxage=60',
            'connection': 'keep-alive',
            'content-encoding': 'gzip',
            'content-type': 'application/json; charset=utf-8',
            'date': 'Sat, 26 Jan 2013 16:47:56 GMT',
            'etag': '"6ff6a73c0e446c1f61614769e3ceb778"',
            'last-modified': 'Sat, 26 Jan 2013 16:22:39 GMT',
            'link': ('<https://api.github.com/users/kennethreitz/repos?'
                     'page=2&per_page=10>; rel="next", <https://api.github.'
                     'com/users/kennethreitz/repos?page=7&per_page=10>; '
                     ' rel="last"'),
            'server': 'GitHub.com',
            'status': '200 OK',
            'vary': 'Accept',
            'x-content-type-options': 'nosniff',
            'x-github-media-type': 'github.beta',
            'x-ratelimit-limit': '60',
            'x-ratelimit-remaining': '57'
        }
        assert r.links['next']['rel'] == 'next'

    def test_cookie_parameters(self):
        key = 'some_cookie'
        value = 'some_value'
        secure = True
        domain = 'test.com'
        rest = {'HttpOnly': True}

        jar = requests.cookies.RequestsCookieJar()
        jar.set(key, value, secure=secure, domain=domain, rest=rest)

        assert len(jar) == 1
        assert 'some_cookie' in jar

        cookie = list(jar)[0]
        assert cookie.secure == secure
        assert cookie.domain == domain
        assert cookie._rest['HttpOnly'] == rest['HttpOnly']

    def test_cookie_as_dict_keeps_len(self):
        key = 'some_cookie'
        value = 'some_value'

        key1 = 'some_cookie1'
        value1 = 'some_value1'

        jar = requests.cookies.RequestsCookieJar()
        jar.set(key, value)
        jar.set(key1, value1)

        d1 = dict(jar)
        d2 = dict(jar.iteritems())
        d3 = dict(jar.items())

        assert len(jar) == 2
        assert len(d1) == 2
        assert len(d2) == 2
        assert len(d3) == 2

    def test_cookie_as_dict_keeps_items(self):
        key = 'some_cookie'
        value = 'some_value'

        key1 = 'some_cookie1'
        value1 = 'some_value1'

        jar = requests.cookies.RequestsCookieJar()
        jar.set(key, value)
        jar.set(key1, value1)

        d1 = dict(jar)
        d2 = dict(jar.iteritems())
        d3 = dict(jar.items())

        assert d1['some_cookie'] == 'some_value'
        assert d2['some_cookie'] == 'some_value'
        assert d3['some_cookie1'] == 'some_value1'

    def test_cookie_as_dict_keys(self):
        key = 'some_cookie'
        value = 'some_value'

        key1 = 'some_cookie1'
        value1 = 'some_value1'

        jar = requests.cookies.RequestsCookieJar()
        jar.set(key, value)
        jar.set(key1, value1)

        keys = jar.keys()
        assert keys == list(keys)
        # make sure one can use keys multiple times
        assert list(keys) == list(keys)

    def test_cookie_as_dict_values(self):
        key = 'some_cookie'
        value = 'some_value'

        key1 = 'some_cookie1'
        value1 = 'some_value1'

        jar = requests.cookies.RequestsCookieJar()
        jar.set(key, value)
        jar.set(key1, value1)

        values = jar.values()
        assert values == list(values)
        # make sure one can use values multiple times
        assert list(values) == list(values)

    def test_cookie_as_dict_items(self):
        key = 'some_cookie'
        value = 'some_value'

        key1 = 'some_cookie1'
        value1 = 'some_value1'

        jar = requests.cookies.RequestsCookieJar()
        jar.set(key, value)
        jar.set(key1, value1)

        items = jar.items()
        assert items == list(items)
        # make sure one can use items multiple times
        assert list(items) == list(items)

    def test_time_elapsed_blank(self, httpbin):
        r = requests.get(httpbin('get'))
        td = r.elapsed
        total_seconds = ((td.microseconds + (td.seconds + td.days * 24 * 3600)
                         * 10**6) / 10**6)
        assert total_seconds > 0.0

    def test_response_is_iterable(self):
        r = requests.Response()
        io = StringIO.StringIO('abc')
        read_ = io.read

        def read_mock(amt, decode_content=None):
            return read_(amt)
        setattr(io, 'read', read_mock)
        r.raw = io
        assert next(iter(r))
        io.close()

    def test_response_decode_unicode(self):
        """
        When called with decode_unicode, Response.iter_content should always
        return unicode.
        """
        r = requests.Response()
        r._content_consumed = True
        r._content = b'the content'
        r.encoding = 'ascii'

        chunks = r.iter_content(decode_unicode=True)
        assert all(isinstance(chunk, str) for chunk in chunks)

        # also for streaming
        r = requests.Response()
        r.raw = io.BytesIO(b'the content')
        r.encoding = 'ascii'
        chunks = r.iter_content(decode_unicode=True)
        assert all(isinstance(chunk, str) for chunk in chunks)

    def test_request_and_response_are_pickleable(self, httpbin):
        r = requests.get(httpbin('get'))

        # verify we can pickle the original request
        assert pickle.loads(pickle.dumps(r.request))

        # verify we can pickle the response and that we have access to
        # the original request.
        pr = pickle.loads(pickle.dumps(r))
        assert r.request.url == pr.request.url
        assert r.request.headers == pr.request.headers

    def test_get_auth_from_url(self):
        url = 'http://user:pass@complex.url.com/path?query=yes'
        assert ('user', 'pass') == requests.utils.get_auth_from_url(url)

    def test_get_auth_from_url_encoded_spaces(self):
        url = 'http://user:pass%20pass@complex.url.com/path?query=yes'
        assert ('user', 'pass pass') == requests.utils.get_auth_from_url(url)

    def test_get_auth_from_url_not_encoded_spaces(self):
        url = 'http://user:pass pass@complex.url.com/path?query=yes'
        assert ('user', 'pass pass') == requests.utils.get_auth_from_url(url)

    def test_get_auth_from_url_percent_chars(self):
        url = 'http://user%25user:pass@complex.url.com/path?query=yes'
        assert ('user%user', 'pass') == requests.utils.get_auth_from_url(url)

    def test_get_auth_from_url_encoded_hashes(self):
        url = 'http://user:pass%23pass@complex.url.com/path?query=yes'
        assert ('user', 'pass#pass') == requests.utils.get_auth_from_url(url)

<<<<<<< HEAD
    def test_cannot_send_unprepared_requests(self, httpbin):
        r = requests.Request(url=httpbin())
=======
    def test_cannot_send_unprepared_requests(self):
        r = requests.Request(method='GET', url=HTTPBIN)
>>>>>>> 4aa4f82b
        with pytest.raises(ValueError):
            requests.Session().send(r)

    def test_http_error(self):
        error = requests.exceptions.HTTPError()
        assert not error.response
        response = requests.Response()
        error = requests.exceptions.HTTPError(response=response)
        assert error.response == response
        error = requests.exceptions.HTTPError('message', response=response)
        assert str(error) == 'message'
        assert error.response == response

    def test_session_pickling(self, httpbin):
        r = requests.Request('GET', httpbin('get'))
        s = requests.Session()

        s = pickle.loads(pickle.dumps(s))
        s.proxies = getproxies()

        r = s.send(r.prepare())
        assert r.status_code == 200

    def test_fixes_1329(self, httpbin):
        """
        Ensure that header updates are done case-insensitively.
        """
        s = requests.Session()
        s.headers.update({'ACCEPT': 'BOGUS'})
        s.headers.update({'accept': 'application/json'})
        r = s.get(httpbin('get'))
        headers = r.request.headers
        assert headers['accept'] == 'application/json'
        assert headers['Accept'] == 'application/json'
        assert headers['ACCEPT'] == 'application/json'

    def test_uppercase_scheme_redirect(self, httpbin):
        parts = urlparse(httpbin('html'))
        url = "HTTP://" + parts.netloc + parts.path
        r = requests.get(httpbin('redirect-to'), params={'url': url})
        assert r.status_code == 200
        assert r.url.lower() == url.lower()

    def test_transport_adapter_ordering(self):
        s = requests.Session()
        order = ['https://', 'http://']
        assert order == list(s.adapters)
        s.mount('http://git', HTTPAdapter())
        s.mount('http://github', HTTPAdapter())
        s.mount('http://github.com', HTTPAdapter())
        s.mount('http://github.com/about/', HTTPAdapter())
        order = [
            'http://github.com/about/',
            'http://github.com',
            'http://github',
            'http://git',
            'https://',
            'http://',
        ]
        assert order == list(s.adapters)
        s.mount('http://gittip', HTTPAdapter())
        s.mount('http://gittip.com', HTTPAdapter())
        s.mount('http://gittip.com/about/', HTTPAdapter())
        order = [
            'http://github.com/about/',
            'http://gittip.com/about/',
            'http://github.com',
            'http://gittip.com',
            'http://github',
            'http://gittip',
            'http://git',
            'https://',
            'http://',
        ]
        assert order == list(s.adapters)
        s2 = requests.Session()
        s2.adapters = {'http://': HTTPAdapter()}
        s2.mount('https://', HTTPAdapter())
        assert 'http://' in s2.adapters
        assert 'https://' in s2.adapters

    def test_header_remove_is_case_insensitive(self, httpbin):
        # From issue #1321
        s = requests.Session()
        s.headers['foo'] = 'bar'
        r = s.get(httpbin('get'), headers={'FOO': None})
        assert 'foo' not in r.request.headers

    def test_params_are_merged_case_sensitive(self, httpbin):
        s = requests.Session()
        s.params['foo'] = 'bar'
        r = s.get(httpbin('get'), params={'FOO': 'bar'})
        assert r.json()['args'] == {'foo': 'bar', 'FOO': 'bar'}

    def test_long_authinfo_in_url(self):
        url = 'http://{0}:{1}@{2}:9000/path?query#frag'.format(
            'E8A3BE87-9E3F-4620-8858-95478E385B5B',
            'EA770032-DA4D-4D84-8CE9-29C6D910BF1E',
            'exactly-------------sixty-----------three------------characters',
        )
        r = requests.Request('GET', url).prepare()
        assert r.url == url

    def test_header_keys_are_native(self, httpbin):
        headers = {u('unicode'): 'blah', 'byte'.encode('ascii'): 'blah'}
        r = requests.Request('GET', httpbin('get'), headers=headers)
        p = r.prepare()

        # This is testing that they are builtin strings. A bit weird, but there
        # we go.
        assert 'unicode' in p.headers.keys()
        assert 'byte' in p.headers.keys()

    def test_can_send_nonstring_objects_with_files(self, httpbin):
        data = {'a': 0.0}
        files = {'b': 'foo'}
        r = requests.Request('POST', httpbin('post'), data=data, files=files)
        p = r.prepare()

        assert 'multipart/form-data' in p.headers['Content-Type']

    def test_can_send_bytes_bytearray_objects_with_files(self, httpbin):
        # Test bytes:
        data = {'a': 'this is a string'}
        files = {'b': b'foo'}
        r = requests.Request('POST', httpbin('post'), data=data, files=files)
        p = r.prepare()
        assert 'multipart/form-data' in p.headers['Content-Type']
        # Test bytearrays:
        files = {'b': bytearray(b'foo')}
        r = requests.Request('POST', httpbin('post'), data=data, files=files)
        p = r.prepare()
        assert 'multipart/form-data' in p.headers['Content-Type']

    def test_can_send_file_object_with_non_string_filename(self, httpbin):
        f = io.BytesIO()
        f.name = 2
        r = requests.Request('POST', httpbin('post'), files={'f': f})
        p = r.prepare()

        assert 'multipart/form-data' in p.headers['Content-Type']

    def test_autoset_header_values_are_native(self, httpbin):
        data = 'this is a string'
        length = '16'
        req = requests.Request('POST', httpbin('post'), data=data)
        p = req.prepare()

        assert p.headers['Content-Length'] == length

    def test_nonhttp_schemes_dont_check_URLs(self):
        test_urls = (
            'data:image/gif;base64,R0lGODlhAQABAHAAACH5BAUAAAAALAAAAAABAAEAAAICRAEAOw==',
            'file:///etc/passwd',
            'magnet:?xt=urn:btih:be08f00302bc2d1d3cfa3af02024fa647a271431',
        )
        for test_url in test_urls:
            req = requests.Request('GET', test_url)
            preq = req.prepare()
            assert test_url == preq.url

    def test_auth_is_stripped_on_redirect_off_host(self, httpbin):
        r = requests.get(
            httpbin('redirect-to'),
            params={'url': 'http://www.google.co.uk'},
            auth=('user', 'pass'),
        )
        assert r.history[0].request.headers['Authorization']
        assert not r.request.headers.get('Authorization', '')

    def test_auth_is_retained_for_redirect_on_host(self, httpbin):
        r = requests.get(httpbin('redirect/1'), auth=('user', 'pass'))
        h1 = r.history[0].request.headers['Authorization']
        h2 = r.request.headers['Authorization']

        assert h1 == h2

    def test_manual_redirect_with_partial_body_read(self, httpbin):
        s = requests.Session()
        r1 = s.get(httpbin('redirect/2'), allow_redirects=False, stream=True)
        assert r1.is_redirect
        rg = s.resolve_redirects(r1, r1.request, stream=True)

        # read only the first eight bytes of the response body,
        # then follow the redirect
        r1.iter_content(8)
        r2 = next(rg)
        assert r2.is_redirect

        # read all of the response via iter_content,
        # then follow the redirect
        for _ in r2.iter_content():
            pass
        r3 = next(rg)
        assert not r3.is_redirect

    def _patch_adapter_gzipped_redirect(self, session, url):
        adapter = session.get_adapter(url=url)
        org_build_response = adapter.build_response
        self._patched_response = False

        def build_response(*args, **kwargs):
            resp = org_build_response(*args, **kwargs)
            if not self._patched_response:
                resp.raw.headers['content-encoding'] = 'gzip'
                self._patched_response = True
            return resp

        adapter.build_response = build_response

    def test_redirect_with_wrong_gzipped_header(self, httpbin):
        s = requests.Session()
        url = httpbin('redirect/1')
        self._patch_adapter_gzipped_redirect(s, url)
        s.get(url)

    def test_basic_auth_str_is_always_native(self):
        s = _basic_auth_str("test", "test")
        assert isinstance(s, builtin_str)
        assert s == "Basic dGVzdDp0ZXN0"

    def test_requests_history_is_saved(self, httpbin):
        r = requests.get(httpbin('redirect/5'))
        total = r.history[-1].history
        i = 0
        for item in r.history:
            assert item.history == total[0:i]
            i = i + 1

    def test_json_param_post_content_type_works(self, httpbin):
        r = requests.post(
            httpbin('post'),
            json={'life': 42}
        )
        assert r.status_code == 200
        assert 'application/json' in r.request.headers['Content-Type']
        assert {'life': 42} == r.json()['json']

    def test_json_param_post_should_not_override_data_param(self, httpbin):
        r = requests.Request(method='POST', url=httpbin('post'),
                             data={'stuff': 'elixr'},
                             json={'music': 'flute'})
        prep = r.prepare()
        assert 'stuff=elixr' == prep.body

    def test_response_iter_lines(self, httpbin):
        r = requests.get(httpbin('stream/4'), stream=True)
        assert r.status_code == 200

        it = r.iter_lines()
        next(it)
        assert len(list(it)) == 3

    def test_unconsumed_session_response_closes_connection(self, httpbin):
        s = requests.session()

        with contextlib.closing(s.get(httpbin('stream/4'), stream=True)) as response:
            pass

        assert response._content_consumed is False
        assert response.raw.closed

    @pytest.mark.xfail
    def test_response_iter_lines_reentrant(self, httpbin):
        """Response.iter_lines() is not reentrant safe"""
        r = requests.get(httpbin('stream/4'), stream=True)
        assert r.status_code == 200

        next(r.iter_lines())
        assert len(list(r.iter_lines())) == 3


class TestContentEncodingDetection(unittest.TestCase):

    def test_none(self):
        encodings = requests.utils.get_encodings_from_content('')
        assert not len(encodings)

    def test_html_charset(self):
        """HTML5 meta charset attribute"""
        content = '<meta charset="UTF-8">'
        encodings = requests.utils.get_encodings_from_content(content)
        assert len(encodings) == 1
        assert encodings[0] == 'UTF-8'

    def test_html4_pragma(self):
        """HTML4 pragma directive"""
        content = '<meta http-equiv="Content-type" content="text/html;charset=UTF-8">'
        encodings = requests.utils.get_encodings_from_content(content)
        assert len(encodings) == 1
        assert encodings[0] == 'UTF-8'

    def test_xhtml_pragma(self):
        """XHTML 1.x served with text/html MIME type"""
        content = '<meta http-equiv="Content-type" content="text/html;charset=UTF-8" />'
        encodings = requests.utils.get_encodings_from_content(content)
        assert len(encodings) == 1
        assert encodings[0] == 'UTF-8'

    def test_xml(self):
        """XHTML 1.x served as XML"""
        content = '<?xml version="1.0" encoding="UTF-8"?>'
        encodings = requests.utils.get_encodings_from_content(content)
        assert len(encodings) == 1
        assert encodings[0] == 'UTF-8'

    def test_precedence(self):
        content = '''
        <?xml version="1.0" encoding="XML"?>
        <meta charset="HTML5">
        <meta http-equiv="Content-type" content="text/html;charset=HTML4" />
        '''.strip()
        encodings = requests.utils.get_encodings_from_content(content)
        assert encodings == ['HTML5', 'HTML4', 'XML']


class TestCaseInsensitiveDict(unittest.TestCase):

    def test_mapping_init(self):
        cid = CaseInsensitiveDict({'Foo': 'foo', 'BAr': 'bar'})
        assert len(cid) == 2
        assert 'foo' in cid
        assert 'bar' in cid

    def test_iterable_init(self):
        cid = CaseInsensitiveDict([('Foo', 'foo'), ('BAr', 'bar')])
        assert len(cid) == 2
        assert 'foo' in cid
        assert 'bar' in cid

    def test_kwargs_init(self):
        cid = CaseInsensitiveDict(FOO='foo', BAr='bar')
        assert len(cid) == 2
        assert 'foo' in cid
        assert 'bar' in cid

    def test_docstring_example(self):
        cid = CaseInsensitiveDict()
        cid['Accept'] = 'application/json'
        assert cid['aCCEPT'] == 'application/json'
        assert list(cid) == ['Accept']

    def test_len(self):
        cid = CaseInsensitiveDict({'a': 'a', 'b': 'b'})
        cid['A'] = 'a'
        assert len(cid) == 2

    def test_getitem(self):
        cid = CaseInsensitiveDict({'Spam': 'blueval'})
        assert cid['spam'] == 'blueval'
        assert cid['SPAM'] == 'blueval'

    def test_fixes_649(self):
        """__setitem__ should behave case-insensitively."""
        cid = CaseInsensitiveDict()
        cid['spam'] = 'oneval'
        cid['Spam'] = 'twoval'
        cid['sPAM'] = 'redval'
        cid['SPAM'] = 'blueval'
        assert cid['spam'] == 'blueval'
        assert cid['SPAM'] == 'blueval'
        assert list(cid.keys()) == ['SPAM']

    def test_delitem(self):
        cid = CaseInsensitiveDict()
        cid['Spam'] = 'someval'
        del cid['sPam']
        assert 'spam' not in cid
        assert len(cid) == 0

    def test_contains(self):
        cid = CaseInsensitiveDict()
        cid['Spam'] = 'someval'
        assert 'Spam' in cid
        assert 'spam' in cid
        assert 'SPAM' in cid
        assert 'sPam' in cid
        assert 'notspam' not in cid

    def test_get(self):
        cid = CaseInsensitiveDict()
        cid['spam'] = 'oneval'
        cid['SPAM'] = 'blueval'
        assert cid.get('spam') == 'blueval'
        assert cid.get('SPAM') == 'blueval'
        assert cid.get('sPam') == 'blueval'
        assert cid.get('notspam', 'default') == 'default'

    def test_update(self):
        cid = CaseInsensitiveDict()
        cid['spam'] = 'blueval'
        cid.update({'sPam': 'notblueval'})
        assert cid['spam'] == 'notblueval'
        cid = CaseInsensitiveDict({'Foo': 'foo', 'BAr': 'bar'})
        cid.update({'fOO': 'anotherfoo', 'bAR': 'anotherbar'})
        assert len(cid) == 2
        assert cid['foo'] == 'anotherfoo'
        assert cid['bar'] == 'anotherbar'

    def test_update_retains_unchanged(self):
        cid = CaseInsensitiveDict({'foo': 'foo', 'bar': 'bar'})
        cid.update({'foo': 'newfoo'})
        assert cid['bar'] == 'bar'

    def test_iter(self):
        cid = CaseInsensitiveDict({'Spam': 'spam', 'Eggs': 'eggs'})
        keys = frozenset(['Spam', 'Eggs'])
        assert frozenset(iter(cid)) == keys

    def test_equality(self):
        cid = CaseInsensitiveDict({'SPAM': 'blueval', 'Eggs': 'redval'})
        othercid = CaseInsensitiveDict({'spam': 'blueval', 'eggs': 'redval'})
        assert cid == othercid
        del othercid['spam']
        assert cid != othercid
        assert cid == {'spam': 'blueval', 'eggs': 'redval'}
        assert cid != object()

    def test_setdefault(self):
        cid = CaseInsensitiveDict({'Spam': 'blueval'})
        assert cid.setdefault('spam', 'notblueval') == 'blueval'
        assert cid.setdefault('notspam', 'notblueval') == 'notblueval'

    def test_lower_items(self):
        cid = CaseInsensitiveDict({
            'Accept': 'application/json',
            'user-Agent': 'requests',
        })
        keyset = frozenset(lowerkey for lowerkey, v in cid.lower_items())
        lowerkeyset = frozenset(['accept', 'user-agent'])
        assert keyset == lowerkeyset

    def test_preserve_key_case(self):
        cid = CaseInsensitiveDict({
            'Accept': 'application/json',
            'user-Agent': 'requests',
        })
        keyset = frozenset(['Accept', 'user-Agent'])
        assert frozenset(i[0] for i in cid.items()) == keyset
        assert frozenset(cid.keys()) == keyset
        assert frozenset(cid) == keyset

    def test_preserve_last_key_case(self):
        cid = CaseInsensitiveDict({
            'Accept': 'application/json',
            'user-Agent': 'requests',
        })
        cid.update({'ACCEPT': 'application/json'})
        cid['USER-AGENT'] = 'requests'
        keyset = frozenset(['ACCEPT', 'USER-AGENT'])
        assert frozenset(i[0] for i in cid.items()) == keyset
        assert frozenset(cid.keys()) == keyset
        assert frozenset(cid) == keyset

    def test_copy(self):
        cid = CaseInsensitiveDict({
            'Accept': 'application/json',
            'user-Agent': 'requests',
        })
        cid_copy = cid.copy()
        assert cid == cid_copy
        cid['changed'] = True
        assert cid != cid_copy


class UtilsTestCase(unittest.TestCase):

    def test_super_len_io_streams(self):
        """ Ensures that we properly deal with different kinds of IO streams. """
        # uses StringIO or io.StringIO (see import above)
        from io import BytesIO
        from requests.utils import super_len

        assert super_len(StringIO.StringIO()) == 0
        assert super_len(
            StringIO.StringIO('with so much drama in the LBC')) == 29

        assert super_len(BytesIO()) == 0
        assert super_len(
            BytesIO(b"it's kinda hard bein' snoop d-o-double-g")) == 40

        try:
            import cStringIO
        except ImportError:
            pass
        else:
            assert super_len(
                cStringIO.StringIO('but some how, some way...')) == 25

    def test_super_len_correctly_calculates_len_of_partially_read_file(self):
        """Ensure that we handle partially consumed file like objects."""
        from requests.utils import super_len
        s = StringIO.StringIO()
        s.write('foobarbogus')
        assert super_len(s) == 0

    def test_get_environ_proxies_ip_ranges(self):
        """Ensures that IP addresses are correctly matches with ranges
        in no_proxy variable."""
        from requests.utils import get_environ_proxies
        os.environ['no_proxy'] = "192.168.0.0/24,127.0.0.1,localhost.localdomain,172.16.1.1"
        assert get_environ_proxies('http://192.168.0.1:5000/') == {}
        assert get_environ_proxies('http://192.168.0.1/') == {}
        assert get_environ_proxies('http://172.16.1.1/') == {}
        assert get_environ_proxies('http://172.16.1.1:5000/') == {}
        assert get_environ_proxies('http://192.168.1.1:5000/') != {}
        assert get_environ_proxies('http://192.168.1.1/') != {}

    def test_get_environ_proxies(self):
        """Ensures that IP addresses are correctly matches with ranges
        in no_proxy variable."""
        from requests.utils import get_environ_proxies
        os.environ['no_proxy'] = "127.0.0.1,localhost.localdomain,192.168.0.0/24,172.16.1.1"
        assert get_environ_proxies(
            'http://localhost.localdomain:5000/v1.0/') == {}
        assert get_environ_proxies('http://www.requests.com/') != {}

    def test_select_proxies(self):
        """Make sure we can select per-host proxies correctly."""
        from requests.utils import select_proxy
        proxies = {'http': 'http://http.proxy',
                   'http://some.host': 'http://some.host.proxy'}
        assert select_proxy('hTTp://u:p@Some.Host/path', proxies) == 'http://some.host.proxy'
        assert select_proxy('hTTp://u:p@Other.Host/path', proxies) == 'http://http.proxy'
        assert select_proxy('hTTps://Other.Host', proxies) is None

    def test_guess_filename_when_int(self):
        from requests.utils import guess_filename
        assert None is guess_filename(1)

    def test_guess_filename_when_filename_is_an_int(self):
        from requests.utils import guess_filename
        fake = type('Fake', (object,), {'name': 1})()
        assert None is guess_filename(fake)

    def test_guess_filename_with_file_like_obj(self):
        from requests.utils import guess_filename
        from requests import compat
        fake = type('Fake', (object,), {'name': b'value'})()
        guessed_name = guess_filename(fake)
        assert b'value' == guessed_name
        assert isinstance(guessed_name, compat.bytes)

    def test_guess_filename_with_unicode_name(self):
        from requests.utils import guess_filename
        from requests import compat
        filename = b'value'.decode('utf-8')
        fake = type('Fake', (object,), {'name': filename})()
        guessed_name = guess_filename(fake)
        assert filename == guessed_name
        assert isinstance(guessed_name, compat.str)

    def test_is_ipv4_address(self):
        from requests.utils import is_ipv4_address
        assert is_ipv4_address('8.8.8.8')
        assert not is_ipv4_address('8.8.8.8.8')
        assert not is_ipv4_address('localhost.localdomain')

    def test_is_valid_cidr(self):
        from requests.utils import is_valid_cidr
        assert not is_valid_cidr('8.8.8.8')
        assert is_valid_cidr('192.168.1.0/24')

    def test_dotted_netmask(self):
        from requests.utils import dotted_netmask
        assert dotted_netmask(8) == '255.0.0.0'
        assert dotted_netmask(24) == '255.255.255.0'
        assert dotted_netmask(25) == '255.255.255.128'

    def test_address_in_network(self):
        from requests.utils import address_in_network
        assert address_in_network('192.168.1.1', '192.168.1.0/24')
        assert not address_in_network('172.16.0.1', '192.168.1.0/24')

    def test_get_auth_from_url(self):
        """Ensures that username and password in well-encoded URI as per
        RFC 3986 are correclty extracted."""
        from requests.utils import get_auth_from_url
        from requests.compat import quote
        percent_encoding_test_chars = "%!*'();:@&=+$,/?#[] "
        url_address = "request.com/url.html#test"
        url = "http://" + quote(
            percent_encoding_test_chars, '') + ':' + quote(
            percent_encoding_test_chars, '') + '@' + url_address
        (username, password) = get_auth_from_url(url)
        assert username == percent_encoding_test_chars
        assert password == percent_encoding_test_chars

    def test_requote_uri_with_unquoted_percents(self):
        """Ensure we handle unquoted percent signs in redirects.

        See: https://github.com/kennethreitz/requests/issues/2356
        """
        from requests.utils import requote_uri
        bad_uri = 'http://example.com/fiz?buz=%ppicture'
        quoted = 'http://example.com/fiz?buz=%25ppicture'
        assert quoted == requote_uri(bad_uri)

    def test_requote_uri_properly_requotes(self):
        """Ensure requoting doesn't break expectations."""
        from requests.utils import requote_uri
        quoted = 'http://example.com/fiz?buz=%25ppicture'
        assert quoted == requote_uri(quoted)


class TestMorselToCookieExpires(unittest.TestCase):

    """Tests for morsel_to_cookie when morsel contains expires."""

    def test_expires_valid_str(self):
        """Test case where we convert expires from string time."""

        morsel = Morsel()
        morsel['expires'] = 'Thu, 01-Jan-1970 00:00:01 GMT'
        cookie = morsel_to_cookie(morsel)
        assert cookie.expires == 1

    def test_expires_invalid_int(self):
        """Test case where an invalid type is passed for expires."""

        morsel = Morsel()
        morsel['expires'] = 100
        with pytest.raises(TypeError):
            morsel_to_cookie(morsel)

    def test_expires_invalid_str(self):
        """Test case where an invalid string is input."""

        morsel = Morsel()
        morsel['expires'] = 'woops'
        with pytest.raises(ValueError):
            morsel_to_cookie(morsel)

    def test_expires_none(self):
        """Test case where expires is None."""

        morsel = Morsel()
        morsel['expires'] = None
        cookie = morsel_to_cookie(morsel)
        assert cookie.expires is None


class TestMorselToCookieMaxAge(unittest.TestCase):

    """Tests for morsel_to_cookie when morsel contains max-age."""

    def test_max_age_valid_int(self):
        """Test case where a valid max age in seconds is passed."""

        morsel = Morsel()
        morsel['max-age'] = 60
        cookie = morsel_to_cookie(morsel)
        assert isinstance(cookie.expires, int)

    def test_max_age_invalid_str(self):
        """Test case where a invalid max age is passed."""

        morsel = Morsel()
        morsel['max-age'] = 'woops'
        with pytest.raises(TypeError):
            morsel_to_cookie(morsel)


class TestTimeout:
    def test_stream_timeout(self, httpbin):
        try:
            requests.get(httpbin('delay/10'), timeout=2.0)
        except requests.exceptions.Timeout as e:
            assert 'Read timed out' in e.args[0].args[0]

    def test_invalid_timeout(self, httpbin):
        with pytest.raises(ValueError) as e:
            requests.get(httpbin('get'), timeout=(3, 4, 5))
        assert '(connect, read)' in str(e)

        with pytest.raises(ValueError) as e:
            requests.get(httpbin('get'), timeout="foo")
        assert 'must be an int or float' in str(e)

    def test_none_timeout(self, httpbin):
        """ Check that you can set None as a valid timeout value.

        To actually test this behavior, we'd want to check that setting the
        timeout to None actually lets the request block past the system default
        timeout. However, this would make the test suite unbearably slow.
        Instead we verify that setting the timeout to None does not prevent the
        request from succeeding.
        """
        r = requests.get(httpbin('get'), timeout=None)
        assert r.status_code == 200

    def test_read_timeout(self, httpbin):
        try:
            requests.get(httpbin('delay/10'), timeout=(None, 0.1))
            assert False, "The recv() request should time out."
        except ReadTimeout:
            pass

    def test_connect_timeout(self):
        try:
            requests.get(TARPIT, timeout=(0.1, None))
            assert False, "The connect() request should time out."
        except ConnectTimeout as e:
            assert isinstance(e, ConnectionError)
            assert isinstance(e, Timeout)

    def test_total_timeout_connect(self):
        try:
            requests.get(TARPIT, timeout=(0.1, 0.1))
            assert False, "The connect() request should time out."
        except ConnectTimeout:
            pass

    def test_encoded_methods(self, httpbin):
        """See: https://github.com/kennethreitz/requests/issues/2316"""
        r = requests.request(b'GET', httpbin('get'))
        assert r.ok


SendCall = collections.namedtuple('SendCall', ('args', 'kwargs'))


class RedirectSession(SessionRedirectMixin):
    def __init__(self, order_of_redirects):
        self.redirects = order_of_redirects
        self.calls = []
        self.max_redirects = 30
        self.cookies = {}
        self.trust_env = False

    def send(self, *args, **kwargs):
        self.calls.append(SendCall(args, kwargs))
        return self.build_response()

    def build_response(self):
        request = self.calls[-1].args[0]
        r = requests.Response()

        try:
            r.status_code = int(self.redirects.pop(0))
        except IndexError:
            r.status_code = 200

        r.headers = CaseInsensitiveDict({'Location': '/'})
        r.raw = self._build_raw()
        r.request = request
        return r

    def _build_raw(self):
        string = StringIO.StringIO('')
        setattr(string, 'release_conn', lambda *args: args)
        return string


class TestRedirects:
    default_keyword_args = {
        'stream': False,
        'verify': True,
        'cert': None,
        'timeout': None,
        'allow_redirects': False,
        'proxies': {},
    }

    def test_requests_are_updated_each_time(self, httpbin):
        session = RedirectSession([303, 307])
        prep = requests.Request('POST', httpbin('post')).prepare()
        r0 = session.send(prep)
        assert r0.request.method == 'POST'
        assert session.calls[-1] == SendCall((r0.request,), {})
        redirect_generator = session.resolve_redirects(r0, prep)
        for response in redirect_generator:
            assert response.request.method == 'GET'
            send_call = SendCall((response.request,),
                                 TestRedirects.default_keyword_args)
            assert session.calls[-1] == send_call



@pytest.fixture
def list_of_tuples():
    return [
        (('a', 'b'), ('c', 'd')),
        (('c', 'd'), ('a', 'b')),
        (('a', 'b'), ('c', 'd'), ('e', 'f')),
        ]


def test_data_argument_accepts_tuples(list_of_tuples):
    """
    Ensure that the data argument will accept tuples of strings
    and properly encode them.
    """
    for data in list_of_tuples:
        p = PreparedRequest()
        p.prepare(
            method='GET',
            url='http://www.example.com',
            data=data,
            hooks=default_hooks()
        )
        assert p.body == urlencode(data)


def assert_copy(p, p_copy):
    for attr in ('method', 'url', 'headers', '_cookies', 'body', 'hooks'):
        assert getattr(p, attr) == getattr(p_copy, attr)


def test_prepared_request_empty_copy():
    p = PreparedRequest()
    assert_copy(p, p.copy())


def test_prepared_request_no_cookies_copy():
    p = PreparedRequest()
    p.prepare(
        method='GET',
        url='http://www.example.com',
        data='foo=bar',
        hooks=default_hooks()
    )
    assert_copy(p, p.copy())


def test_prepared_request_complete_copy():
    p = PreparedRequest()
    p.prepare(
        method='GET',
        url='http://www.example.com',
        data='foo=bar',
        hooks=default_hooks(),
        cookies={'foo': 'bar'}
    )
    assert_copy(p, p.copy())


def test_prepare_unicode_url():
    p = PreparedRequest()
    p.prepare(
        method='GET',
        url=u('http://www.example.com/üniçø∂é'),
    )
    assert_copy(p, p.copy())


def test_urllib3_retries(httpbin):
    from requests.packages.urllib3.util import Retry
    s = requests.Session()
    s.mount('http://', HTTPAdapter(max_retries=Retry(
        total=2, status_forcelist=[500]
    )))

    with pytest.raises(RetryError):
        s.get(httpbin('status/500'))


def test_urllib3_pool_connection_closed(httpbin):
    s = requests.Session()
    s.mount('http://', HTTPAdapter(pool_connections=0, pool_maxsize=0))

    try:
        s.get(httpbin('status/200'))
    except ConnectionError as e:
        assert u"Pool is closed." in str(e)


def test_vendor_aliases():
    from requests.packages import urllib3
    from requests.packages import chardet

    with pytest.raises(ImportError):
        from requests.packages import webbrowser


if __name__ == '__main__':
    unittest.main()<|MERGE_RESOLUTION|>--- conflicted
+++ resolved
@@ -166,7 +166,8 @@
         s = requests.Session()
         s.proxies = getproxies()
         parts = urlparse(httpbin('get'))
-        schemes = ['http://', 'HTTP://', 'hTTp://', 'HttP://']
+        schemes = ['http://', 'HTTP://', 'hTTp://', 'HttP://',
+                   'https://', 'HTTPS://', 'hTTps://', 'HttPs://']
         for scheme in schemes:
             url = scheme + parts.netloc + parts.path
             r = requests.Request('GET', url)
@@ -889,13 +890,8 @@
         url = 'http://user:pass%23pass@complex.url.com/path?query=yes'
         assert ('user', 'pass#pass') == requests.utils.get_auth_from_url(url)
 
-<<<<<<< HEAD
     def test_cannot_send_unprepared_requests(self, httpbin):
         r = requests.Request(url=httpbin())
-=======
-    def test_cannot_send_unprepared_requests(self):
-        r = requests.Request(method='GET', url=HTTPBIN)
->>>>>>> 4aa4f82b
         with pytest.raises(ValueError):
             requests.Session().send(r)
 
