--- conflicted
+++ resolved
@@ -87,18 +87,16 @@
 
 
 class SessionRedirectMixin(object):
-<<<<<<< HEAD
-    def resolve_redirects(self, response, request, stream=False, timeout=None,
-=======
-
     def get_redirect_target(self, resp):
         """Receives a Response. Returns a redirect URI or ``None``"""
         if resp.is_redirect:
+            if not is_valid_location(response):
+                raise InvalidHeader('Response contains multiple Location headers. '
+                                    'Unable to perform redirect.')
             return resp.headers['location']
         return None
 
-    def resolve_redirects(self, resp, req, stream=False, timeout=None,
->>>>>>> 2414fa82
+    def resolve_redirects(self, response, request, stream=False, timeout=None,
                           verify=True, cert=None, proxies=None, **adapter_kwargs):
         """Given a Response, yields Responses until 'Location' header-based
         redirection ceases, or the Session.max_redirects limit has been
@@ -108,82 +106,52 @@
         redirect_count = 0
         history = [] # keep track of history
 
-        while response.is_redirect:
-            if not is_valid_location(response):
-                raise InvalidHeader('Response contains multiple Location headers. '
-                                    'Unable to perform redirect.')
-
-<<<<<<< HEAD
+        url = self.get_redirect_target(response)
+
+        while url:
             prepared_request = request.copy()
 
-            if redirect_count > 0:
-
-                # Store this Response in local history.
-                history.append(response)
-
-                # Copy local history to Response.history.
-                response.history = list(history)
-=======
-        hist = [] # keep track of history
-
-        url = self.get_redirect_target(resp)
-        while url:
-            prepared_request = req.copy()
-
             # Update history and keep track of redirects.
-            # resp.history must ignore the original request in this loop
-            hist.append(resp)
-            resp.history = hist[1:]
->>>>>>> 2414fa82
+            # response.history must ignore the original request in this loop
+            hist.append(response)
+            response.history = hist[1:]
 
             try:
                 response.content  # Consume socket so it can be released
             except (ChunkedEncodingError, ConnectionError, ContentDecodingError, RuntimeError):
                 response.raw.read(decode_content=False)
 
-<<<<<<< HEAD
-            # Don't exceed configured Session.max_redirects.
-            if redirect_count >= self.max_redirects:
+            if len(response.history) >= self.max_redirects:
                 raise TooManyRedirects('Exceeded %s redirects.' % self.max_redirects, response=response)
-=======
-            if len(resp.history) >= self.max_redirects:
-                raise TooManyRedirects('Exceeded %s redirects.' % self.max_redirects, response=resp)
->>>>>>> 2414fa82
 
             # Release the connection back into the pool.
             response.close()
 
-<<<<<<< HEAD
-            location_url = response.headers['location']
-            method = request.method
-
-=======
->>>>>>> 2414fa82
             # Handle redirection without scheme (see: RFC 1808 Section 4)
-            if location_url.startswith('//'):
+            if url.startswith('//'):
                 parsed_rurl = urlparse(response.url)
-                location_url = '%s:%s' % (parsed_rurl.scheme, location_url)
+                location_url = '%s:%s' % (parsed_rurl.scheme, url)
 
             # The scheme should be lower case...
-            parsed = urlparse(location_url)
+            parsed = urlparse(url)
             location_url = parsed.geturl()
 
             # On Python 3, the location header was decoded using Latin 1, but
             # urlparse in requote_uri will encode it with UTF-8 before quoting.
             # Because of this insanity, we need to fix it up ourselves by
             # sending the URL back to bytes ourselves.
-            if is_py3 and isinstance(location_url, str):
-                location_url = location_url.encode('latin1')
+            if is_py3 and isinstance(url, str):
+                url = url.encode('latin1')
 
             # Facilitate relative 'location' headers, as allowed by RFC 7231.
             # (e.g. '/path/to/resource' instead of 'http://domain.tld/path/to/resource')
             # Compliant with RFC3986, we percent encode the url.
             if not parsed.netloc:
-                location_url = urljoin(response.url, requote_uri(location_url))
+                url = urljoin(response.url, requote_uri(url))
             else:
-                location_url = requote_uri(location_url)
-
-            prepared_request.url = to_native_string(location_url)
+                url = requote_uri(url)
+
+            prepared_request.url = to_native_string(url)
             # Cache the url, unless it redirects to itself.
             if response.is_permanent_redirect and request.url != prepared_request.url:
                 self.redirect_cache[request.url] = prepared_request.url
@@ -244,14 +212,9 @@
 
             extract_cookies_to_jar(self.cookies, prepared_request, response.raw)
 
-<<<<<<< HEAD
-            redirect_count += 1
+            # extract redirect url, if any, for the next loop
+            url = self.get_redirect_target(response)
             yield response
-=======
-            # extract redirect url, if any, for the next loop
-            url = self.get_redirect_target(resp)
-            yield resp
->>>>>>> 2414fa82
 
     def rebuild_auth(self, prepared_request, response):
         """When being redirected we may want to strip authentication from the
@@ -725,15 +688,6 @@
         # We do this after merging the Session values to make sure we don't
         # accidentally exclude them.
         if self.trust_env:
-<<<<<<< HEAD
-=======
-            # Set environment's proxies.
-            no_proxy = proxies.get('no_proxy') if proxies is not None else None
-            env_proxies = get_environ_proxies(url, no_proxy=no_proxy)
-            for (k, v) in env_proxies.items():
-                proxies.setdefault(k, v)
-
->>>>>>> 2414fa82
             # Look for requests environment configuration and be compatible
             # with cURL.
             if verify is True or verify is None:
@@ -746,10 +700,14 @@
         # can delete proxy information, which can then be re-added by a more
         # specific layer. So we begin by getting the environment's proxies,
         # then add the Session, then add the request.
+        no_proxy = proxies.get('no_proxy') if proxies is not None else None
+        if no_proxy is None:
+            no_proxy = self.proxies.get('no_proxy')
+
         env_proxies = {}
 
         if self.trust_env:
-            env_proxies = get_environ_proxies(url) or {}
+            env_proxies = get_environ_proxies(url, no_proxy=no_proxy) or {}
 
         new_proxies = merge_setting(self.proxies, env_proxies)
         proxies = merge_setting(proxies, new_proxies)
