--- conflicted
+++ resolved
@@ -672,29 +672,6 @@
     def __repr__(self):
         return '<Response [%s]>' % (self.status_code)
 
-<<<<<<< HEAD
-=======
-    def __bool__(self):
-        """Returns True if :attr:`status_code` is less than 400.
-
-        This attribute checks if the status code of the response is between
-        400 and 600 to see if there was a client error or a server error. If
-        the status code, is between 200 and 400, this will return True. This
-        is **not** a check to see if the response code is ``200 OK``.
-        """
-        return self.ok
-
-    def __nonzero__(self):
-        """Returns True if :attr:`status_code` is less than 400.
-
-        This attribute checks if the status code of the response is between
-        400 and 600 to see if there was a client error or a server error. If
-        the status code, is between 200 and 400, this will return True. This
-        is **not** a check to see if the response code is ``200 OK``.
-        """
-        return self.ok
-
->>>>>>> ba63e50e
     def __iter__(self):
         """Allows you to use a response as an iterator."""
         return self.iter_content(128)
