# -*- coding: utf-8 -*-

"""
requests.models
~~~~~~~~~~~~~~~

This module contains the primary objects that power Requests.
"""

import urllib
import zlib

from urlparse import urlparse, urlunparse, urljoin, urlsplit
from datetime import datetime

from .hooks import dispatch_hook
from .structures import CaseInsensitiveDict
from .status_codes import codes
<<<<<<< HEAD
from .packages import oreos
=======
from .auth import HTTPBasicAuth
>>>>>>> 1933d3c7
from .packages.urllib3.exceptions import MaxRetryError
from .packages.urllib3.exceptions import SSLError as _SSLError
from .packages.urllib3.exceptions import HTTPError as _HTTPError
from .packages.urllib3 import connectionpool, poolmanager
from .packages.urllib3.filepost import encode_multipart_formdata
from .exceptions import (
    Timeout, URLRequired, TooManyRedirects, HTTPError, ConnectionError)
from .utils import (
    get_encoding_from_headers, stream_decode_response_unicode,
    decode_gzip, stream_decode_gzip, guess_filename, requote_path)


REDIRECT_STATI = (codes.moved, codes.found, codes.other, codes.temporary_moved)



class Request(object):
    """The :class:`Request <Request>` object. It carries out all functionality of
    Requests. Recommended interface is with the Requests functions.
    """

    def __init__(self,
        url=None,
        headers=dict(),
        files=None,
        method=None,
        data=dict(),
        params=dict(),
        auth=None,
        cookies=None,
        timeout=None,
        redirect=False,
        allow_redirects=False,
        proxies=None,
        hooks=None,
        config=None,
        _poolmanager=None):

        #: Float describes the timeout of the request.
        #  (Use socket.setdefaulttimeout() as fallback)
        self.timeout = timeout

        #: Request URL.
        self.url = url

        #: Dictionary of HTTP Headers to attach to the :class:`Request <Request>`.
        self.headers = dict(headers or [])

        #: Dictionary of files to multipart upload (``{filename: content}``).
        self.files = files

        #: HTTP Method to use.
        self.method = method

        #: Dictionary or byte of request body data to attach to the
        #: :class:`Request <Request>`.
        self.data = None

        #: Dictionary or byte of querystring data to attach to the
        #: :class:`Request <Request>`.
        self.params = None
        self.params = dict(params or [])

        #: True if :class:`Request <Request>` is part of a redirect chain (disables history
        #: and HTTPError storage).
        self.redirect = redirect

        #: Set to True if full redirects are allowed (e.g. re-POST-ing of data at new ``Location``)
        self.allow_redirects = allow_redirects

        # Dictionary mapping protocol to the URL of the proxy (e.g. {'http': 'foo.bar:3128'})
        self.proxies = dict(proxies or [])

        self.data, self._enc_data = self._encode_params(data)
        self.params, self._enc_params = self._encode_params(params)

        #: :class:`Response <Response>` instance, containing
        #: content and metadata of HTTP Response, once :attr:`sent <send>`.
        self.response = Response()

        #: Authentication tuple or object to attach to :class:`Request <Request>`.
        self.auth = auth

        #: CookieJar to attach to :class:`Request <Request>`.
        self.cookies = dict(cookies or [])

        #: Dictionary of configurations for this request.
        self.config = dict(config or [])

        #: True if Request has been sent.
        self.sent = False

        #: Event-handling hooks.
        self.hooks = hooks

        #: Session.
        self.session = None

        if headers:
            headers = CaseInsensitiveDict(self.headers)
        else:
            headers = CaseInsensitiveDict()

        for (k, v) in self.config.get('base_headers', {}).items():
            if k not in headers:
                headers[k] = v

        self.headers = headers
        self._poolmanager = _poolmanager

        # Pre-request hook.
        r = dispatch_hook('pre_request', hooks, self)
        self.__dict__.update(r.__dict__)


    def __repr__(self):
        return '<Request [%s]>' % (self.method)


    def _build_response(self, resp, is_error=False):
        """Build internal :class:`Response <Response>` object
        from given response.
        """

        def build(resp):

            response = Response()

            # Pass settings over.
            response.config = self.config

            if resp:

                # Fallback to None if there's no staus_code, for whatever reason.
                response.status_code = getattr(resp, 'status', None)

                # Make headers case-insensitive.
                response.headers = CaseInsensitiveDict(getattr(resp, 'headers', None))

                # Set encoding.
                response.encoding = get_encoding_from_headers(response.headers)

                # Start off with our local cookies.
                cookies = self.cookies or dict()

                # Add new cookies from the server.
                if 'set-cookie' in response.headers:
                    cookie_header = response.headers['set-cookie']
                    cookies = oreos.dict_from_string(cookie_header)

                # Save cookies in Response.
                response.cookies = cookies

            # Save original resopnse for later.
            response.raw = resp

            if is_error:
                response.error = resp

            response.url = self.full_url

            return response

        history = []

        r = build(resp)
        cookies = self.cookies
        self.cookies.update(r.cookies)

        if r.status_code in REDIRECT_STATI and not self.redirect:

            while (
                ('location' in r.headers) and
                ((r.status_code is codes.see_other) or (self.allow_redirects))
            ):

                if not len(history) < self.config.get('max_redirects'):
                    raise TooManyRedirects()

                history.append(r)

                url = r.headers['location']

                # Handle redirection without scheme (see: RFC 1808 Section 4)
                if url.startswith('//'):
                    parsed_rurl = urlparse(r.url)
                    url = '%s:%s' % (parsed_rurl.scheme, url)

                # Facilitate non-RFC2616-compliant 'location' headers
                # (e.g. '/path/to/resource' instead of 'http://domain.tld/path/to/resource')
                if not urlparse(url).netloc:
                    url = urljoin(r.url, url)

                # http://www.w3.org/Protocols/rfc2616/rfc2616-sec10.html#sec10.3.4
                if r.status_code is codes.see_other:
                    method = 'GET'
                else:
                    method = self.method

                # Remove the cookie headers that were sent.
                headers = self.headers
                try:
                    del headers['Cookie']
                except KeyError:
                    pass

                request = Request(
                    url=url,
                    headers=headers,
                    files=self.files,
                    method=method,
                    params=self.session.params,
                    auth=self.auth,
                    cookies=cookies,
                    redirect=True,
                    config=self.config,
                    timeout=self.timeout,
                    _poolmanager=self._poolmanager,
                    proxies = self.proxies,
                )

                request.send()
                cookies.update(request.response.cookies)
                r = request.response
                self.cookies.update(r.cookies)

            r.history = history

        self.response = r
        self.response.request = self
        self.response.cookies.update(self.cookies)


    @staticmethod
    def _encode_params(data):
        """Encode parameters in a piece of data.

        If the data supplied is a dictionary, encodes each parameter in it, and
        returns a list of tuples containing the encoded parameters, and a urlencoded
        version of that.

        Otherwise, assumes the data is already encoded appropriately, and
        returns it twice.
        """

        if hasattr(data, '__iter__'):
            data = dict(data)

        if hasattr(data, 'items'):
            result = []
            for k, vs in data.items():
                for v in isinstance(vs, list) and vs or [vs]:
                    result.append((k.encode('utf-8') if isinstance(k, unicode) else k,
                                   v.encode('utf-8') if isinstance(v, unicode) else v))
            return result, urllib.urlencode(result, doseq=True)
        else:
            return data, data

    @property
    def full_url(self):
        """Build the actual URL to use."""

        if not self.url:
            raise URLRequired()

        # Support for unicode domain names and paths.
        scheme, netloc, path, params, query, fragment = urlparse(self.url)

        if not scheme:
            raise ValueError()

        netloc = netloc.encode('idna')

        if isinstance(path, unicode):
            path = path.encode('utf-8')

        path = requote_path(path)

        url = str(urlunparse([ scheme, netloc, path, params, query, fragment ]))

        if self._enc_params:
            if urlparse(url).query:
                return '%s&%s' % (url, self._enc_params)
            else:
                return '%s?%s' % (url, self._enc_params)
        else:
            return url

    @property
    def path_url(self):
        """Build the path URL to use."""

        url = []

        p = urlsplit(self.full_url)

        # Proxies use full URLs.
        if p.scheme in self.proxies:
            return self.full_url

        path = p.path
        if not path:
            path = '/'
        url.append(path)

        query = p.query
        if query:
            url.append('?')
            url.append(query)

        return ''.join(url)



    def send(self, anyway=False, prefetch=False):
        """Sends the request. Returns True of successful, false if not.
        If there was an HTTPError during transmission,
        self.response.status_code will contain the HTTPError code.

        Once a request is successfully sent, `sent` will equal True.

        :param anyway: If True, request will be sent, even if it has
        already been sent.
        """

        # Build the URL
        url = self.full_url

        # Logging
        if self.config.get('verbose'):
            self.config.get('verbose').write('%s   %s   %s\n' % (
                datetime.now().isoformat(), self.method, url
            ))

        # Nottin' on you.
        body = None
        content_type = None

        # Multi-part file uploads.
        if self.files:
            if not isinstance(self.data, basestring):

                try:
                    fields = self.data.copy()
                except AttributeError:
                    fields = dict(self.data)

                for (k, v) in self.files.items():
                    # support for explicit filename
                    if isinstance(v, (tuple, list)):
                        fn, fp = v
                    else:
                        fn = guess_filename(v) or k
                        fp = v
                    fields.update({k: (fn, fp.read())})

                (body, content_type) = encode_multipart_formdata(fields)
            else:
                pass
                # TODO: Conflict?
        else:
            if self.data:

                body = self._enc_data
                if isinstance(self.data, basestring):
                    content_type = None
                else:
                    content_type = 'application/x-www-form-urlencoded'

        # Add content-type if it wasn't explicitly provided.
        if (content_type) and (not 'content-type' in self.headers):
            self.headers['Content-Type'] = content_type

        if self.auth:
            if isinstance(self.auth, tuple) and len(self.auth) == 2:
                # special-case basic HTTP auth
                self.auth = HTTPBasicAuth(*self.auth)

            # Allow auth to make its changes.
            r = self.auth(self)

            # Update self to reflect the auth changes.
            self.__dict__.update(r.__dict__)

        _p = urlparse(url)
        proxy = self.proxies.get(_p.scheme)

        if proxy:
            conn = poolmanager.proxy_from_url(proxy)
        else:
            # Check to see if keep_alive is allowed.
            if self.config.get('keep_alive'):
                conn = self._poolmanager.connection_from_url(url)
            else:
                conn = connectionpool.connection_from_url(url)

        if not self.sent or anyway:

            if self.cookies:

                # Skip if 'cookie' header is explicitly set.
                if 'cookie' not in self.headers:

                    # Simple cookie with our dict.
                    c = oreos.monkeys.SimpleCookie()
                    for (k, v) in self.cookies.items():
                        c[k] = v

                    # Turn it into a header.
                    cookie_header = c.output(header='', sep='; ').strip()

                    # Attach Cookie header to request.
                    self.headers['Cookie'] = cookie_header

            try:
                # Send the request.
                r = conn.urlopen(
                    method=self.method,
                    url=self.path_url,
                    body=body,
                    headers=self.headers,
                    redirect=False,
                    assert_same_host=False,
                    preload_content=prefetch,
                    decode_content=False,
                    retries=self.config.get('max_retries', 0),
                    timeout=self.timeout,
                )


            except MaxRetryError, e:
                if not self.config.get('safe_mode', False):
                    raise ConnectionError(e)
                else:
                    r = None

            except (_SSLError, _HTTPError), e:
                if not self.config.get('safe_mode', False):
                    raise Timeout('Request timed out.')

            self._build_response(r)

            # Response manipulation hook.
            self.response = dispatch_hook('response', self.hooks, self.response)

            # Post-request hook.
            r = dispatch_hook('post_request', self.hooks, self)
            self.__dict__.update(r.__dict__)

            # If prefetch is True, mark content as consumed.
            if prefetch:
                self.response._content_consumed = True

            return self.sent


class Response(object):
    """The core :class:`Response <Response>` object. All
    :class:`Request <Request>` objects contain a
    :class:`response <Response>` attribute, which is an instance
    of this class.
    """

    def __init__(self):

        self._content = None
        self._content_consumed = False

        #: Integer Code of responded HTTP Status.
        self.status_code = None

        #: Case-insensitive Dictionary of Response Headers.
        #: For example, ``headers['content-encoding']`` will return the
        #: value of a ``'Content-Encoding'`` response header.
        self.headers = CaseInsensitiveDict()

        #: File-like object representation of response (for advanced usage).
        self.raw = None

        #: Final URL location of Response.
        self.url = None

        #: Resulting :class:`HTTPError` of request, if one occurred.
        self.error = None

        #: Encoding to decode with when accessing r.content.
        self.encoding = None

        #: A list of :class:`Response <Response>` objects from
        #: the history of the Request. Any redirect responses will end
        #: up here.
        self.history = []

        #: The :class:`Request <Request>` that created the Response.
        self.request = None

        #: A dictionary of Cookies the server sent back.
        self.cookies = {}

        #: Dictionary of configurations for this request.
        self.config = {}


    def __repr__(self):
        return '<Response [%s]>' % (self.status_code)

    def __nonzero__(self):
        """Returns true if :attr:`status_code` is 'OK'."""
        return self.ok

    @property
    def ok(self):
        try:
            self.raise_for_status()
        except HTTPError:
            return False
        return True


    def iter_content(self, chunk_size=10 * 1024, decode_unicode=None):
        """Iterates over the response data.  This avoids reading the content
        at once into memory for large responses.  The chunk size is the number
        of bytes it should read into memory.  This is not necessarily the
        length of each item returned as decoding can take place.
        """
        if self._content_consumed:
            raise RuntimeError(
                'The content for this response was already consumed'
            )

        def generate():
            while 1:
                chunk = self.raw.read(chunk_size)
                if not chunk:
                    break
                yield chunk
            self._content_consumed = True

        gen = generate()

        if 'gzip' in self.headers.get('content-encoding', ''):
            gen = stream_decode_gzip(gen)

        if decode_unicode is None:
            decode_unicode = self.config.get('decode_unicode')

        if decode_unicode:
            gen = stream_decode_response_unicode(gen, self)

        return gen


    @property
    def content(self):
        """Content of the response, in bytes or unicode
        (if available).
        """

        if self._content is None:
            # Read the contents.
            try:
                if self._content_consumed:
                    raise RuntimeError(
                        'The content for this response was already consumed')

                self._content = self.raw.read()
            except AttributeError:
                self._content = None

        content = self._content

        # Decode GZip'd content.
        if 'gzip' in self.headers.get('content-encoding', ''):
            try:
                content = decode_gzip(self._content)
            except zlib.error:
                pass

        # Decode unicode content.
        if self.config.get('decode_unicode'):

            # Try charset from content-type

            if self.encoding:
                try:
                    content = unicode(content, self.encoding)
                except UnicodeError:
                    pass

            # Fall back:
            try:
                content = unicode(content, self.encoding, errors='replace')
            except TypeError:
                pass

        self._content_consumed = True
        return content


    def raise_for_status(self):
        """Raises stored :class:`HTTPError` or :class:`URLError`, if one occurred."""

        if self.error:
            raise self.error

        if (self.status_code >= 300) and (self.status_code < 400):
            raise HTTPError('%s Redirection' % self.status_code)

        elif (self.status_code >= 400) and (self.status_code < 500):
            raise HTTPError('%s Client Error' % self.status_code)

        elif (self.status_code >= 500) and (self.status_code < 600):
            raise HTTPError('%s Server Error' % self.status_code)

<|MERGE_RESOLUTION|>--- conflicted
+++ resolved
@@ -16,11 +16,8 @@
 from .hooks import dispatch_hook
 from .structures import CaseInsensitiveDict
 from .status_codes import codes
-<<<<<<< HEAD
 from .packages import oreos
-=======
 from .auth import HTTPBasicAuth
->>>>>>> 1933d3c7
 from .packages.urllib3.exceptions import MaxRetryError
 from .packages.urllib3.exceptions import SSLError as _SSLError
 from .packages.urllib3.exceptions import HTTPError as _HTTPError
